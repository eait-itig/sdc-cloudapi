--- conflicted
+++ resolved
@@ -4,176 +4,157 @@
   "dependencies": {
     "vasync": {
       "version": "1.3.3",
+      "from": "vasync@1.3.3",
       "dependencies": {
         "jsprim": {
           "version": "0.3.0",
+          "from": "jsprim@0.3.0",
           "dependencies": {
             "extsprintf": {
-              "version": "1.0.0"
+              "version": "1.0.0",
+              "from": "extsprintf@1.0.0"
             },
             "json-schema": {
-              "version": "0.2.2"
+              "version": "0.2.2",
+              "from": "json-schema@0.2.2"
             },
             "verror": {
-              "version": "1.3.3"
+              "version": "1.3.3",
+              "from": "verror@1.3.3"
             }
           }
         },
         "verror": {
           "version": "1.1.0",
+          "from": "verror@1.1.0",
           "dependencies": {
             "extsprintf": {
-              "version": "1.0.0"
+              "version": "1.0.0",
+              "from": "extsprintf@1.0.0"
             }
           }
         }
       }
     },
     "filed": {
-      "version": "0.0.7"
+      "version": "0.0.7",
+      "from": "filed@0.0.7"
     },
     "http-signature": {
       "version": "0.10.0",
-      "dependencies": {
-        "assert-plus": {
-          "version": "0.1.2"
-        },
-        "asn1": {
-          "version": "0.1.11"
-        },
-        "ctype": {
-          "version": "0.5.2"
-        }
-      }
+      "from": "http-signature@0.10.0"
     },
     "mime": {
-      "version": "1.2.7"
+      "version": "1.2.7",
+      "from": "mime@1.2.7"
     },
     "libuuid": {
-<<<<<<< HEAD
-      "version": "0.1.2"
-=======
       "version": "0.1.2",
       "from": "libuuid@0.1.2"
->>>>>>> 951e1f12
     },
     "nopt": {
       "version": "2.0.0",
+      "from": "nopt@2.0.0",
       "dependencies": {
         "abbrev": {
-          "version": "1.0.4"
+          "version": "1.0.4",
+          "from": "abbrev@1"
         }
       }
     },
     "restify": {
       "version": "2.6.0",
-      "dependencies": {
-        "assert-plus": {
-          "version": "0.1.2"
-        },
+      "from": "restify@2.6.0",
+      "dependencies": {
         "backoff": {
-          "version": "2.2.0"
+          "version": "2.2.0",
+          "from": "backoff@2.2.0"
         },
         "bunyan": {
           "version": "0.21.1",
+          "from": "bunyan@0.21.1",
           "dependencies": {
             "mv": {
-<<<<<<< HEAD
-              "version": "0.0.5"
-=======
               "version": "0.0.5",
               "from": "mv@0.0.5"
->>>>>>> 951e1f12
             }
           }
         },
         "deep-equal": {
-<<<<<<< HEAD
-          "version": "0.0.0"
-=======
           "version": "0.0.0",
           "from": "deep-equal@~0.0.0"
->>>>>>> 951e1f12
         },
         "escape-regexp-component": {
-          "version": "1.0.2"
+          "version": "1.0.2",
+          "from": "escape-regexp-component@1.0.2"
         },
         "formidable": {
-          "version": "1.0.14"
-        },
-        "http-signature": {
-          "version": "0.10.0",
-          "dependencies": {
-            "asn1": {
-              "version": "0.1.11"
-            },
-            "ctype": {
-              "version": "0.5.2"
-            }
-          }
+          "version": "1.0.14",
+          "from": "formidable@1.0.14"
         },
         "keep-alive-agent": {
-          "version": "0.0.1"
+          "version": "0.0.1",
+          "from": "keep-alive-agent@0.0.1"
         },
         "lru-cache": {
-          "version": "2.3.0"
+          "version": "2.3.0",
+          "from": "lru-cache@2.3.0"
         },
         "mime": {
-          "version": "1.2.9"
+          "version": "1.2.9",
+          "from": "mime@1.2.9"
         },
         "negotiator": {
-          "version": "0.2.5"
-        },
-        "node-uuid": {
-          "version": "1.4.0"
+          "version": "0.2.5",
+          "from": "negotiator@0.2.5"
         },
         "node-uuid": {
           "version": "1.4.0",
           "from": "node-uuid@1.4.0"
         },
         "once": {
-          "version": "1.1.1"
+          "version": "1.1.1",
+          "from": "once@1.1.1"
         },
         "qs": {
-          "version": "0.6.4"
+          "version": "0.6.4",
+          "from": "qs@0.6.4"
         },
         "semver": {
-          "version": "1.1.4"
+          "version": "1.1.4",
+          "from": "semver@1.1.4"
         },
         "spdy": {
-<<<<<<< HEAD
-          "version": "1.8.2"
-=======
           "version": "1.8.2",
           "from": "spdy@1.8.2"
->>>>>>> 951e1f12
         },
         "verror": {
           "version": "1.3.6",
+          "from": "verror@1.3.6",
           "dependencies": {
             "extsprintf": {
-              "version": "1.0.2"
+              "version": "1.0.2",
+              "from": "extsprintf@1.0.2"
             }
           }
         },
         "dtrace-provider": {
-          "version": "0.2.8"
+          "version": "0.2.8",
+          "from": "dtrace-provider@0.2.8"
         }
       }
     },
     "bunyan": {
       "version": "0.21.4",
+      "from": "bunyan@0.21.4",
       "dependencies": {
         "mv": {
-<<<<<<< HEAD
-          "version": "0.0.5"
-=======
           "version": "0.0.5",
           "from": "mv@0.0.5"
->>>>>>> 951e1f12
         },
         "dtrace-provider": {
-          "version": "0.2.8"
+          "version": "0.2.8",
+          "from": "dtrace-provider@0.2.8"
         }
       }
     },
@@ -183,223 +164,211 @@
     },
     "sdc-clients": {
       "version": "8.1.0",
-<<<<<<< HEAD
-      "from": "git+ssh://git@git.joyent.com:node-sdc-clients.git#99b185",
-=======
       "from": "sdc-clients@git+ssh://git@git.joyent.com:node-sdc-clients.git#99b185",
       "resolved": "git+ssh://git@git.joyent.com:node-sdc-clients.git#99b185b321bb738c64f0fcd02c0e931edb3f2045",
->>>>>>> 951e1f12
       "dependencies": {
         "assert-plus": {
-          "version": "0.1.3"
+          "version": "0.1.3",
+          "from": "assert-plus@0.1.3"
         },
         "async": {
-<<<<<<< HEAD
-          "version": "0.1.22"
-=======
           "version": "0.1.22",
           "from": "async@0.1.22"
->>>>>>> 951e1f12
         },
         "backoff": {
-          "version": "2.3.0"
+          "version": "2.3.0",
+          "from": "backoff@2.3.0"
         },
         "bunyan": {
           "version": "0.21.3",
+          "from": "bunyan@0.21.3",
           "dependencies": {
             "mv": {
-<<<<<<< HEAD
-              "version": "0.0.5"
-=======
               "version": "0.0.5",
               "from": "mv@0.0.5"
->>>>>>> 951e1f12
             },
             "dtrace-provider": {
-              "version": "0.2.8"
+              "version": "0.2.8",
+              "from": "dtrace-provider@0.2.8"
             }
           }
         },
         "clone": {
-          "version": "0.1.8"
+          "version": "0.1.8",
+          "from": "clone@0.1.8"
         },
         "http-signature": {
           "version": "0.9.11",
+          "from": "http-signature@0.9.11",
           "dependencies": {
             "assert-plus": {
-              "version": "0.1.2"
+              "version": "0.1.2",
+              "from": "assert-plus@0.1.2"
             }
           }
         },
         "ldapjs": {
           "version": "0.6.3",
+          "from": "ldapjs@0.6.3",
           "dependencies": {
             "assert-plus": {
-              "version": "0.1.2"
+              "version": "0.1.2",
+              "from": "assert-plus@0.1.2"
             },
             "buffertools": {
-              "version": "1.1.0"
+              "version": "1.1.0",
+              "from": "buffertools@1.1.0"
             },
             "bunyan": {
               "version": "0.21.1",
+              "from": "bunyan@0.21.1",
               "dependencies": {
                 "mv": {
-<<<<<<< HEAD
-                  "version": "0.0.5"
-=======
                   "version": "0.0.5",
                   "from": "mv@0.0.5"
->>>>>>> 951e1f12
                 }
               }
             },
             "dtrace-provider": {
-              "version": "0.2.8"
+              "version": "0.2.8",
+              "from": "dtrace-provider@0.2.8"
             },
             "nopt": {
               "version": "2.1.1",
+              "from": "nopt@2.1.1",
               "dependencies": {
                 "abbrev": {
-                  "version": "1.0.4"
+                  "version": "1.0.4",
+                  "from": "abbrev@1"
                 }
               }
             },
             "pooling": {
-              "version": "0.4.4"
+              "version": "0.4.4",
+              "from": "pooling@0.4.4"
             }
           }
         },
         "lru-cache": {
-          "version": "2.3.0"
+          "version": "2.3.0",
+          "from": "lru-cache@2.3.0"
         },
         "once": {
-          "version": "1.1.1"
+          "version": "1.1.1",
+          "from": "once@1.1.1"
         },
         "restify": {
           "version": "2.5.1",
+          "from": "restify@2.5.1",
           "dependencies": {
             "assert-plus": {
-              "version": "0.1.2"
+              "version": "0.1.2",
+              "from": "assert-plus@0.1.2"
             },
             "backoff": {
-              "version": "2.2.0"
+              "version": "2.2.0",
+              "from": "backoff@2.2.0"
             },
             "bunyan": {
               "version": "0.21.1",
+              "from": "bunyan@0.21.1",
               "dependencies": {
                 "mv": {
-<<<<<<< HEAD
-                  "version": "0.0.5"
-=======
                   "version": "0.0.5",
                   "from": "mv@0.0.5"
->>>>>>> 951e1f12
                 }
               }
             },
             "deep-equal": {
-              "version": "0.0.0"
+              "version": "0.0.0",
+              "from": "deep-equal@0.0.0"
             },
             "escape-regexp-component": {
-              "version": "1.0.2"
+              "version": "1.0.2",
+              "from": "escape-regexp-component@1.0.2"
             },
             "formidable": {
-              "version": "1.0.14"
+              "version": "1.0.14",
+              "from": "formidable@1.0.14"
             },
             "http-signature": {
-              "version": "0.10.0"
+              "version": "0.10.0",
+              "from": "http-signature@0.10.0"
             },
             "keep-alive-agent": {
-              "version": "0.0.1"
+              "version": "0.0.1",
+              "from": "keep-alive-agent@0.0.1"
             },
             "mime": {
-              "version": "1.2.9"
+              "version": "1.2.9",
+              "from": "mime@1.2.9"
             },
             "negotiator": {
-              "version": "0.2.5"
-            },
-            "node-uuid": {
-              "version": "1.4.0"
+              "version": "0.2.5",
+              "from": "negotiator@0.2.5"
             },
             "node-uuid": {
               "version": "1.4.0",
               "from": "node-uuid@1.4.0"
             },
             "qs": {
-              "version": "0.6.4"
+              "version": "0.6.4",
+              "from": "qs@0.6.4"
             },
             "semver": {
-              "version": "1.1.4"
+              "version": "1.1.4",
+              "from": "semver@1.1.4"
             },
             "spdy": {
-<<<<<<< HEAD
-              "version": "1.8.2"
-=======
               "version": "1.8.2",
               "from": "spdy@1.8.2"
->>>>>>> 951e1f12
             },
             "dtrace-provider": {
-              "version": "0.2.8"
+              "version": "0.2.8",
+              "from": "dtrace-provider@0.2.8"
             }
           }
         },
         "ssh-agent": {
           "version": "0.2.1",
+          "from": "ssh-agent@0.2.1",
           "dependencies": {
             "ctype": {
-              "version": "0.5.0"
+              "version": "0.5.0",
+              "from": "ctype@0.5.0"
             },
             "posix-getopt": {
-              "version": "1.0.0"
+              "version": "1.0.0",
+              "from": "posix-getopt@1.0.0"
             }
           }
         },
         "verror": {
           "version": "1.3.6",
+          "from": "verror@1.3.6",
           "dependencies": {
             "extsprintf": {
-              "version": "1.0.2"
+              "version": "1.0.2",
+              "from": "extsprintf@1.0.2"
             }
           }
         }
       }
     },
     "semver": {
-      "version": "1.1.0"
+      "version": "1.1.0",
+      "from": "semver@1.1.0"
     },
     "sigyan": {
       "version": "0.2.0",
-      "dependencies": {
-        "bunyan": {
-          "version": "0.21.4",
-          "dependencies": {
-            "mv": {
-              "version": "0.0.5"
-            },
-            "dtrace-provider": {
-              "version": "0.2.8"
-            }
-          }
-        }
-      }
+      "from": "sigyan@0.2.0"
     },
     "nodemailer": {
       "version": "0.3.29",
+      "from": "nodemailer@0.3.29",
       "dependencies": {
         "mailcomposer": {
           "version": "0.2.2",
-<<<<<<< HEAD
-          "dependencies": {
-            "mimelib": {
-              "version": "0.2.12",
-              "dependencies": {
-                "encoding": {
-                  "version": "0.1.7",
-                  "dependencies": {
-                    "iconv-lite": {
-                      "version": "0.2.11"
-=======
           "from": "mailcomposer@>= 0.1.19",
           "dependencies": {
             "mimelib": {
@@ -413,100 +382,70 @@
                     "iconv-lite": {
                       "version": "0.2.11",
                       "from": "iconv-lite@~0.2.11"
->>>>>>> 951e1f12
                     }
                   }
                 },
                 "addressparser": {
-                  "version": "0.1.3"
+                  "version": "0.1.3",
+                  "from": "addressparser@~0.1"
                 }
               }
             },
             "mime": {
-              "version": "1.2.9"
+              "version": "1.2.9",
+              "from": "mime@1.2.9"
             }
           }
         },
         "simplesmtp": {
           "version": "0.3.10",
-<<<<<<< HEAD
-=======
           "from": "simplesmtp@>= 0.1.22",
->>>>>>> 951e1f12
           "dependencies": {
             "rai": {
-              "version": "0.1.7"
+              "version": "0.1.7",
+              "from": "rai@~0.1"
             },
             "xoauth2": {
-              "version": "0.1.8"
+              "version": "0.1.8",
+              "from": "xoauth2@~0.1"
             }
           }
         },
         "optimist": {
           "version": "0.6.0",
+          "from": "optimist@*",
           "dependencies": {
             "wordwrap": {
-              "version": "0.0.2"
+              "version": "0.0.2",
+              "from": "wordwrap@~0.0.2"
             },
             "minimist": {
-<<<<<<< HEAD
-              "version": "0.0.5"
-=======
               "version": "0.0.5",
               "from": "minimist@~0.0.1"
->>>>>>> 951e1f12
             }
           }
         }
       }
     },
     "clone": {
-      "version": "0.1.5"
+      "version": "0.1.5",
+      "from": "clone@0.1.5"
     },
     "assert-plus": {
-      "version": "0.1.2"
+      "version": "0.1.2",
+      "from": "assert-plus@0.1.2"
     },
     "asn1": {
-      "version": "0.1.11"
+      "version": "0.1.11",
+      "from": "asn1@0.1.11"
     },
     "ctype": {
-<<<<<<< HEAD
-      "version": "0.5.2"
+      "version": "0.5.2",
+      "from": "ctype@0.5.2"
     },
     "keyapi": {
       "version": "1.0.0",
-      "from": "git+ssh://git@github.com:joyent/keyapi.git#1c1063",
-      "dependencies": {
-        "restify": {
-          "version": "1.4.2",
-          "dependencies": {
-            "async": {
-              "version": "0.1.18"
-            },
-            "bunyan": {
-              "version": "0.6.8"
-            },
-            "byline": {
-              "version": "2.0.2"
-            },
-            "formidable": {
-              "version": "1.0.9"
-            },
-            "dtrace-provider": {
-              "version": "0.0.6"
-            },
-            "http-signature": {
-              "version": "0.9.9",
-              "dependencies": {
-                "ctype": {
-                  "version": "0.5.0"
-=======
-      "version": "0.5.2",
-      "from": "ctype@0.5.2"
-    },
-    "keyapi": {
-      "version": "1.0.0",
-      "from": "keyapi@git+ssh://git@github.com:joyent/keyapi.git",
+      "from": "keyapi@git+ssh://git@github.com:joyent/keyapi.git#1c1063",
       "resolved": "git+ssh://git@github.com:joyent/keyapi.git#1c1063bc72d3e9f69682b2c2bfb36fe3e24ab6d9",
       "dependencies": {
         "restify": {
@@ -540,26 +479,10 @@
                 "ctype": {
                   "version": "0.5.0",
                   "from": "ctype@0.5.0"
->>>>>>> 951e1f12
                 }
               }
             },
             "lru-cache": {
-<<<<<<< HEAD
-              "version": "1.0.5"
-            },
-            "mime": {
-              "version": "1.2.5"
-            },
-            "qs": {
-              "version": "0.4.2"
-            },
-            "retry": {
-              "version": "0.6.0"
-            },
-            "semver": {
-              "version": "1.0.13"
-=======
               "version": "1.0.5",
               "from": "lru-cache@1.0.5"
             },
@@ -578,35 +501,10 @@
             "semver": {
               "version": "1.0.13",
               "from": "semver@1.0.13"
->>>>>>> 951e1f12
             }
           }
         },
         "node-uuid": {
-<<<<<<< HEAD
-          "version": "1.3.3"
-        },
-        "filed": {
-          "version": "0.0.5"
-        },
-        "bunyan": {
-          "version": "0.8.0"
-        },
-        "async": {
-          "version": "0.1.22"
-        },
-        "ldapjs": {
-          "version": "0.6.3",
-          "dependencies": {
-            "buffertools": {
-              "version": "1.1.0"
-            },
-            "bunyan": {
-              "version": "0.21.1",
-              "dependencies": {
-                "mv": {
-                  "version": "0.0.5"
-=======
           "version": "1.3.3",
           "from": "node-uuid@1.3.3"
         },
@@ -637,20 +535,10 @@
                 "mv": {
                   "version": "0.0.5",
                   "from": "mv@0.0.5"
->>>>>>> 951e1f12
                 }
               }
             },
             "dtrace-provider": {
-<<<<<<< HEAD
-              "version": "0.2.8"
-            },
-            "nopt": {
-              "version": "2.1.1",
-              "dependencies": {
-                "abbrev": {
-                  "version": "1.0.4"
-=======
               "version": "0.2.8",
               "from": "dtrace-provider@0.2.8"
             },
@@ -661,93 +549,24 @@
                 "abbrev": {
                   "version": "1.0.4",
                   "from": "abbrev@1"
->>>>>>> 951e1f12
                 }
               }
             },
             "pooling": {
               "version": "0.4.4",
-<<<<<<< HEAD
-              "dependencies": {
-                "once": {
-                  "version": "1.1.1"
-=======
               "from": "pooling@0.4.4",
               "dependencies": {
                 "once": {
                   "version": "1.1.1",
                   "from": "once@1.1.1"
->>>>>>> 951e1f12
                 }
               }
             }
           }
         },
         "sprintf": {
-<<<<<<< HEAD
-          "version": "0.1.1"
-        }
-      }
-    },
-    "tap": {
-      "version": "0.3.3",
-      "dependencies": {
-        "inherits": {
-          "version": "1.0.0"
-        },
-        "yamlish": {
-          "version": "0.0.5"
-        },
-        "slide": {
-          "version": "1.1.5"
-        },
-        "runforcover": {
-          "version": "0.0.2",
-          "dependencies": {
-            "bunker": {
-              "version": "0.1.2",
-              "dependencies": {
-                "burrito": {
-                  "version": "0.2.12",
-                  "dependencies": {
-                    "traverse": {
-                      "version": "0.5.2"
-                    },
-                    "uglify-js": {
-                      "version": "1.1.1"
-                    }
-                  }
-                }
-              }
-            }
-          }
-        },
-        "mkdirp": {
-          "version": "0.3.5"
-        },
-        "difflet": {
-          "version": "0.2.6",
-          "dependencies": {
-            "traverse": {
-              "version": "0.6.6"
-            },
-            "charm": {
-              "version": "0.1.2"
-            },
-            "deep-is": {
-              "version": "0.1.2"
-            }
-          }
-        },
-        "deep-equal": {
-          "version": "0.0.0"
-        },
-        "buffer-equal": {
-          "version": "0.0.0"
-=======
           "version": "0.1.1",
           "from": "sprintf@0.1.1"
->>>>>>> 951e1f12
         }
       }
     }
